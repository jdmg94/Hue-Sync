--- conflicted
+++ resolved
@@ -1,10 +1,6 @@
 {
   "name": "hue-sync",
-<<<<<<< HEAD
-  "version": "0.1.3",
-=======
   "version": "0.1.2",
->>>>>>> c6f40f9e
   "description": "A Library for Phillips Hue Clip API v2 written in Typescript",
   "main": "build/index.js",
   "scripts": {
